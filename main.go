--- conflicted
+++ resolved
@@ -36,7 +36,6 @@
 )
 
 var (
-<<<<<<< HEAD
 	version    string
 	commit     string
 	date       string
@@ -48,17 +47,6 @@
 	// Queue monitoring
 	queueEventLog   *store.QueueEventLog
 	drainStateTracker *DrainStateTracker
-=======
-	version       string
-	commit        string
-	date          string
-	storage       store.Store
-	apiSf         *singleflight.Group
-	traktSrv      *trakt.Trakt
-	trustProxy    bool   = true
-	requestLogMod string = "errors" // errors|important|all|off
-	webhookCache  *webhookDedupeCache
->>>>>>> 90abacf8
 )
 
 // webhookDedupeCache prevents rapid-fire duplicate webhook requests
